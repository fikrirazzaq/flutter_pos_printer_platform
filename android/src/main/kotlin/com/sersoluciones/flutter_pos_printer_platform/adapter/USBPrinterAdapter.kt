--- conflicted
+++ resolved
@@ -28,13 +28,8 @@
     fun init(reactContext: Context?) {
         mContext = reactContext
         mUSBManager = mContext!!.getSystemService(Context.USB_SERVICE) as UsbManager
-<<<<<<< HEAD
-        mPermissionIndent = if (android.os.Build.VERSION.SDK_INT >= android.os.Build.VERSION_CODES.S) {
-            PendingIntent.getBroadcast(mContext, 0, Intent(ACTION_USB_PERMISSION), PendingIntent.FLAG_MUTABLE)
-=======
         mPermissionIndent = if (Build.VERSION.SDK_INT >= Build.VERSION_CODES.M) {
             PendingIntent.getBroadcast(mContext, 0, Intent(ACTION_USB_PERMISSION), PendingIntent.FLAG_IMMUTABLE)
->>>>>>> 3916b22b
         } else {
             PendingIntent.getBroadcast(mContext, 0, Intent(ACTION_USB_PERMISSION), 0)
         }
