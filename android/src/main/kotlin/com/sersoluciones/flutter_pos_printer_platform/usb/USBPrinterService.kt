--- conflicted
+++ resolved
@@ -12,11 +12,7 @@
 import android.util.Base64
 import android.util.Log
 import android.widget.Toast
-<<<<<<< HEAD
-import com.sersoluciones.flutter_pos_printer_platform.R
-=======
 import com.sersoluciones.flutter_pos_printer_platform.adapter.USBPrinterAdapter
->>>>>>> 3916b22b
 import java.nio.charset.Charset
 import java.util.*
 
@@ -75,13 +71,8 @@
     fun init(reactContext: Context?) {
         mContext = reactContext
         mUSBManager = mContext!!.getSystemService(Context.USB_SERVICE) as UsbManager
-<<<<<<< HEAD
-        mPermissionIndent = if (android.os.Build.VERSION.SDK_INT >= android.os.Build.VERSION_CODES.S) {
-            PendingIntent.getBroadcast(mContext, 0, Intent(ACTION_USB_PERMISSION), PendingIntent.FLAG_MUTABLE)
-=======
         mPermissionIndent = if (Build.VERSION.SDK_INT >= Build.VERSION_CODES.M) {
             PendingIntent.getBroadcast(mContext, 0, Intent(ACTION_USB_PERMISSION), PendingIntent.FLAG_IMMUTABLE)
->>>>>>> 3916b22b
         } else {
             PendingIntent.getBroadcast(mContext, 0, Intent(ACTION_USB_PERMISSION), 0)
         }
