package com.sersoluciones.flutter_pos_printer_platform

import android.Manifest
import android.app.Activity
import android.bluetooth.BluetoothAdapter
import android.content.Context
import android.content.Intent
import android.content.pm.PackageManager
import android.hardware.usb.UsbDevice
import android.os.Build
import android.os.Handler
import android.os.Looper
import android.os.Message
import android.util.Log
import android.widget.Toast
import androidx.annotation.NonNull
import androidx.core.app.ActivityCompat
import androidx.core.app.ActivityCompat.startActivityForResult
import com.sersoluciones.flutter_pos_printer_platform.bluetooth.BluetoothConnection
import com.sersoluciones.flutter_pos_printer_platform.bluetooth.BluetoothConstants
import com.sersoluciones.flutter_pos_printer_platform.bluetooth.BluetoothService
import com.sersoluciones.flutter_pos_printer_platform.bluetooth.BluetoothService.Companion.TAG
import com.sersoluciones.flutter_pos_printer_platform.usb.USBPrinterService
import io.flutter.embedding.engine.plugins.FlutterPlugin
import io.flutter.embedding.engine.plugins.activity.ActivityAware
import io.flutter.embedding.engine.plugins.activity.ActivityPluginBinding
import io.flutter.plugin.common.EventChannel
import io.flutter.plugin.common.MethodCall
import io.flutter.plugin.common.MethodChannel
import io.flutter.plugin.common.MethodChannel.MethodCallHandler
import io.flutter.plugin.common.MethodChannel.Result
import io.flutter.plugin.common.PluginRegistry

/** FlutterPosPrinterPlatformPlugin */
class FlutterPosPrinterPlatformPlugin : FlutterPlugin, MethodCallHandler, PluginRegistry.RequestPermissionsResultListener,
    PluginRegistry.ActivityResultListener,
    ActivityAware {
    /// The MethodChannel that will the communication between Flutter and native Android
    ///
    /// This local reference serves to register the plugin with the Flutter Engine and unregister it
    /// when the Flutter Engine is detached from the Activity
    private lateinit var channel: MethodChannel

    private var messageChannel: EventChannel? = null
    private var messageUSBChannel: EventChannel? = null
    private var eventSink: EventChannel.EventSink? = null

    // Declare our eventSink later it will be initialized
    private var eventUSBSink: EventChannel.EventSink? = null
    private var context: Context? = null
    private var currentActivity: Activity? = null
    private var requestPermissionBT: Boolean = false
    private var isBle: Boolean = false
    private var isScan: Boolean = false
    lateinit var adapter: USBPrinterService
    private lateinit var bluetoothService: BluetoothService


    private val usbHandler = object : Handler(Looper.getMainLooper()) {

        override fun handleMessage(msg: Message) {
            super.handleMessage(msg)
            when (msg.what) {

                USBPrinterService.STATE_USB_CONNECTED -> {
                    eventUSBSink?.success(2)
                }
                USBPrinterService.STATE_USB_CONNECTING -> {
                    eventUSBSink?.success(1)
                }
                USBPrinterService.STATE_USB_NONE -> {
                    eventUSBSink?.success(0)
                }
            }
        }
    }


    private val bluetoothHandler = object : Handler(Looper.getMainLooper()) {

        private val bluetoothStatus: Int
            get() = BluetoothService.bluetoothConnection?.state ?: 99

        override fun handleMessage(msg: Message) {
            super.handleMessage(msg)
            when (msg.what) {
                BluetoothConstants.MESSAGE_STATE_CHANGE -> {
                    when (bluetoothStatus) {
                        BluetoothConstants.STATE_CONNECTED -> {
                            Log.w(TAG, " -------------------------- connection BT STATE_CONNECTED ")
                            if (msg.obj != null)
                                try {
                                    val result = msg.obj as Result?
                                    result?.success(true)
                                } catch (e: Exception) {
                                }
                            eventSink?.success(2)
                            bluetoothService.removeReconnectHandlers()
                        }
                        BluetoothConstants.STATE_CONNECTING -> {
                            Log.w(TAG, " -------------------------- connection BT STATE_CONNECTING ")
                            eventSink?.success(1)
                        }
                        BluetoothConstants.STATE_NONE -> {
                            Log.w(TAG, " -------------------------- connection BT STATE_NONE ")
                            eventSink?.success(0)
                            bluetoothService.autoConnectBt()

                        }
                        BluetoothConstants.STATE_FAILED -> {
                            Log.w(TAG, " -------------------------- connection BT STATE_FAILED ")
                            if (msg.obj != null)
                                try {
                                    val result = msg.obj as Result?
                                    result?.success(false)
                                } catch (e: Exception) {
                                }
                            eventSink?.success(0)
                        }
                    }
                }
                BluetoothConstants.MESSAGE_WRITE -> {
//                val readBuf = msg.obj as ByteArray
//                Log.d("bluetooth", "envia bt: ${String(readBuf)}")
                }
                BluetoothConstants.MESSAGE_READ -> {
                    val readBuf = msg.obj as ByteArray
                    var readMessage = String(readBuf, 0, msg.arg1)
                    readMessage = readMessage.trim { it <= ' ' }
                    Log.d("bluetooth", "receive bt: $readMessage")
                }
                BluetoothConstants.MESSAGE_DEVICE_NAME -> {
                    val deviceName = msg.data.getString(BluetoothConstants.DEVICE_NAME)
                    Log.d("bluetooth", " ------------- deviceName $deviceName -----------------")
                }

                BluetoothConstants.MESSAGE_TOAST -> {
                    val bundle = msg.data
                    bundle?.getInt(BluetoothConnection.TOAST)?.let {
                        Toast.makeText(context, context!!.getString(it), Toast.LENGTH_SHORT).show()
                    }
                }
                BluetoothConstants.MESSAGE_START_SCANNING -> {

                }

                BluetoothConstants.MESSAGE_STOP_SCANNING -> {

                }
                99 -> {

                }

            }
        }

    }

    override fun onDetachedFromEngine(@NonNull binding: FlutterPlugin.FlutterPluginBinding) {
        channel.setMethodCallHandler(null)
        messageChannel?.setStreamHandler(null)
        messageUSBChannel?.setStreamHandler(null)

        messageChannel = null
        messageUSBChannel = null

        bluetoothService.setHandler(null)
        adapter.setHandler(null)
    }

    override fun onAttachedToEngine(@NonNull flutterPluginBinding: FlutterPlugin.FlutterPluginBinding) {
        channel = MethodChannel(flutterPluginBinding.binaryMessenger, methodChannel)
        channel.setMethodCallHandler(this)

        messageChannel = EventChannel(flutterPluginBinding.binaryMessenger, eventChannelBT)
        messageChannel?.setStreamHandler(object : EventChannel.StreamHandler {

            override fun onListen(p0: Any?, sink: EventChannel.EventSink) {
                eventSink = sink
            }

            override fun onCancel(p0: Any?) {
                eventSink = null
            }
        })

        messageUSBChannel = EventChannel(flutterPluginBinding.binaryMessenger, eventChannelUSB)
        messageUSBChannel?.setStreamHandler(object : EventChannel.StreamHandler {

            override fun onListen(p0: Any?, sink: EventChannel.EventSink) {
                eventUSBSink = sink
            }

            override fun onCancel(p0: Any?) {
                eventUSBSink = null
            }
        })

        context = flutterPluginBinding.applicationContext
        adapter = USBPrinterService.getInstance(usbHandler)
        adapter.init(context)

        bluetoothService = BluetoothService.getInstance(bluetoothHandler)
    }

    override fun onMethodCall(@NonNull call: MethodCall, @NonNull result: Result) {
        isScan = false
        when {
            call.method.equals("getBluetoothList") -> {
                isBle = false
                isScan = true
                if (verifyIsBluetoothIsOn()) {
                    bluetoothService.cleanHandlerBtBle()
                    bluetoothService.scanBluDevice(channel)
                    result.success(null)
                }
            }
            call.method.equals("getBluetoothLeList") -> {
                isBle = true
                isScan = true
                if (verifyIsBluetoothIsOn()) {
                    bluetoothService.scanBleDevice(channel)
                    result.success(null)
                }
            }

            call.method.equals("onStartConnection") -> {
                val address: String? = call.argument("address")
                val isBle: Boolean? = call.argument("isBle")
                val autoConnect: Boolean = if (call.hasArgument("autoConnect")) call.argument("autoConnect")!! else false
                if (verifyIsBluetoothIsOn()) {
                    bluetoothService.setHandler(bluetoothHandler)
                    bluetoothService.onStartConnection(context!!, address!!, result, isBle = isBle!!, autoConnect = autoConnect)
                } else {
                    result.success(false)
                }
            }

            call.method.equals("disconnect") -> {
                try {
                    bluetoothService.setHandler(bluetoothHandler)
                    bluetoothService.bluetoothDisconnect()
                    result.success(true)
                } catch (e: Exception) {
                    result.success(false)
                }

            }

            call.method.equals("sendDataByte") -> {
                if (verifyIsBluetoothIsOn()) {
<<<<<<< HEAD
                    bluetoothService.setHandler(bluetoothHandler)
                    val listInt: ArrayList<Int>? = call.argument("bytes")
                    val ints = listInt!!.toIntArray()
                    val bytes = ints.foldIndexed(ByteArray(ints.size)) { i, a, v -> a.apply { set(i, v.toByte()) } }
=======
                    val bytes: ByteArray? = call.argument("bytes")
                    //val ints = listInt!!.toIntArray()
                    //val bytes = ints.foldIndexed(ByteArrayx(ints.size)) { i, a, v -> a.apply { set(i, v.toByte()) } }
>>>>>>> 3916b22b
                    val res = bluetoothService.sendDataByte(bytes)
                    result.success(res)
                } else {
                    result.success(false)
                }
            }
            call.method.equals("sendText") -> {
                if (verifyIsBluetoothIsOn()) {
                    val text: String? = call.argument("text")
                    bluetoothService.sendData(text!!)
                    result.success(true)
                } else {
                    result.success(false)
                }
            }
            call.method.equals("getList") -> {
                bluetoothService.cleanHandlerBtBle()
                getUSBDeviceList(result)
            }
            call.method.equals("connectPrinter") -> {
                val vendor: Int? = call.argument("vendor")
                val product: Int? = call.argument("product")
                connectPrinter(vendor, product, result)
            }
            call.method.equals("close") -> {
                closeConn(result)
            }
            call.method.equals("printText") -> {
                val text: String? = call.argument("text")
                printText(text, result)
            }
            call.method.equals("printRawData") -> {
                val raw: String? = call.argument("raw")
                printRawData(raw, result)
            }
            call.method.equals("printBytes") -> {
                val bytes: ArrayList<Int>? = call.argument("bytes")
                printBytes(bytes, result)
            }
            else -> {
                result.notImplemented()
            }
        }
    }

    /**
     *
     */

    private fun verifyIsBluetoothIsOn(): Boolean {
        if (checkPermissions()) {
            if (!bluetoothService.mBluetoothAdapter.isEnabled) {
                if (requestPermissionBT) return false
                val enableBtIntent = Intent(BluetoothAdapter.ACTION_REQUEST_ENABLE)
                currentActivity?.let { startActivityForResult(it, enableBtIntent, PERMISSION_ENABLE_BLUETOOTH, null) }
                requestPermissionBT = true
                return false
            }
        } else return false
        return true
    }

    private fun getUSBDeviceList(result: Result) {
        val usbDevices: List<UsbDevice> = adapter.deviceList
        val list = ArrayList<HashMap<*, *>>()
        for (usbDevice in usbDevices) {
            val deviceMap: HashMap<String?, String?> = HashMap()
            deviceMap["name"] = usbDevice.deviceName
            deviceMap["manufacturer"] = usbDevice.manufacturerName
            deviceMap["product"] = usbDevice.productName
            deviceMap["deviceId"] = usbDevice.deviceId.toString()
            deviceMap["vendorId"] = usbDevice.vendorId.toString()
            deviceMap["productId"] = usbDevice.productId.toString()
            list.add(deviceMap)
        }
        result.success(list)
    }

    private fun connectPrinter(vendorId: Int?, productId: Int?, result: Result) {
        if (vendorId == null || productId == null) return
        adapter.setHandler(usbHandler)
        if (!adapter.selectDevice(vendorId, productId)) {
            result.success(false)
        } else {
            result.success(true)
        }
    }

    private fun closeConn(result: Result) {
        adapter.setHandler(usbHandler)
        adapter.closeConnectionIfExists()
        result.success(true)
    }

    private fun printText(text: String?, result: Result) {
        if (text.isNullOrEmpty()) return
        adapter.setHandler(usbHandler)
        adapter.printText(text)
        result.success(true)
    }

    private fun printRawData(base64Data: String?, result: Result) {
        if (base64Data.isNullOrEmpty()) return
        adapter.setHandler(usbHandler)
        adapter.printRawData(base64Data)
        result.success(true)
    }

    private fun printBytes(bytes: ArrayList<Int>?, result: Result) {
        if (bytes == null) return
        adapter.setHandler(usbHandler)
        adapter.printBytes(bytes)
        result.success(true)
    }

    private fun checkPermissions(): Boolean {
        val permissions = mutableListOf(
            Manifest.permission.ACCESS_FINE_LOCATION,
//            Manifest.permission.BLUETOOTH,
//            Manifest.permission.BLUETOOTH_ADMIN,
        )

        if (Build.VERSION.SDK_INT >= Build.VERSION_CODES.S) {
            permissions.add(Manifest.permission.BLUETOOTH_SCAN)
            permissions.add(Manifest.permission.BLUETOOTH_CONNECT)
        }

        if (!hasPermissions(context, *permissions.toTypedArray())) {
            ActivityCompat.requestPermissions(currentActivity!!, permissions.toTypedArray(), PERMISSION_ALL)
            return false
        }
        return true
    }

    private fun hasPermissions(context: Context?, vararg permissions: String?): Boolean {
        if (context != null) {
            for (permission in permissions) {
                if (ActivityCompat.checkSelfPermission(context, permission!!) != PackageManager.PERMISSION_GRANTED) {
                    return false
                }
            }
        }
        return true
    }


    override fun onAttachedToActivity(binding: ActivityPluginBinding) {
        currentActivity = binding.activity
        binding.addRequestPermissionsResultListener(this)
        binding.addActivityResultListener(this)
        bluetoothService.setActivity(currentActivity)
    }

    override fun onDetachedFromActivityForConfigChanges() {
        currentActivity = null
        bluetoothService.setActivity(null)
    }

    override fun onReattachedToActivityForConfigChanges(binding: ActivityPluginBinding) {
        currentActivity = binding.activity
        binding.addRequestPermissionsResultListener(this)
        binding.addActivityResultListener(this)
        bluetoothService.setActivity(currentActivity)
    }

    override fun onDetachedFromActivity() {
        currentActivity = null
        bluetoothService.setActivity(null)
    }

    override fun onActivityResult(requestCode: Int, resultCode: Int, data: Intent?): Boolean {
        when (requestCode) {
            PERMISSION_ENABLE_BLUETOOTH -> {
                requestPermissionBT = false

                Log.d(TAG, "PERMISSION_ENABLE_BLUETOOTH PERMISSION_GRANTED resultCode $resultCode")
                if (resultCode == Activity.RESULT_OK)
                    if (isScan)
                        if (isBle) bluetoothService.scanBleDevice(channel) else bluetoothService.scanBluDevice(channel)

            }
        }
        return true
    }

    override fun onRequestPermissionsResult(requestCode: Int, permissions: Array<out String>, grantResults: IntArray): Boolean {
        Log.d(TAG, " --- requestCode $requestCode")
        when (requestCode) {

            PERMISSION_ALL -> {
                var grant = true
                grantResults.forEach { permission ->

                    val permissionGranted = grantResults.isNotEmpty() &&
                            permission == PackageManager.PERMISSION_GRANTED
                    Log.d(TAG, " --- requestCode $requestCode permission $permission permissionGranted $permissionGranted")
                    if (!permissionGranted) grant = false

                }
                if (!grant) {
                    Toast.makeText(context, R.string.not_permissions, Toast.LENGTH_LONG).show()
                } else {
                    if (verifyIsBluetoothIsOn() && isScan)
                        if (isBle) bluetoothService.scanBleDevice(channel) else bluetoothService.scanBluDevice(channel)
                }
                return true
            }
        }
        return false
    }

    companion object {
        const val PERMISSION_ALL = 1
        const val PERMISSION_ENABLE_BLUETOOTH = 999
        const val methodChannel = "com.sersoluciones.flutter_pos_printer_platform"
        const val eventChannelBT = "com.sersoluciones.flutter_pos_printer_platform/bt_state"
        const val eventChannelUSB = "com.sersoluciones.flutter_pos_printer_platform/usb_state"

    }
}<|MERGE_RESOLUTION|>--- conflicted
+++ resolved
@@ -249,16 +249,9 @@
 
             call.method.equals("sendDataByte") -> {
                 if (verifyIsBluetoothIsOn()) {
-<<<<<<< HEAD
-                    bluetoothService.setHandler(bluetoothHandler)
-                    val listInt: ArrayList<Int>? = call.argument("bytes")
-                    val ints = listInt!!.toIntArray()
-                    val bytes = ints.foldIndexed(ByteArray(ints.size)) { i, a, v -> a.apply { set(i, v.toByte()) } }
-=======
                     val bytes: ByteArray? = call.argument("bytes")
                     //val ints = listInt!!.toIntArray()
                     //val bytes = ints.foldIndexed(ByteArrayx(ints.size)) { i, a, v -> a.apply { set(i, v.toByte()) } }
->>>>>>> 3916b22b
                     val res = bluetoothService.sendDataByte(bytes)
                     result.success(res)
                 } else {
